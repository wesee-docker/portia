<!DOCTYPE html>
<html>
  <head>
    <meta charset="utf-8">
    <meta http-equiv="X-UA-Compatible" content="IE=edge">
    <title>Portia</title>
    <meta name="description" content="">
    <meta name="viewport" content="width=device-width, initial-scale=1">

    <base href="/" />
<meta name="portia-web/config/environment" content="%7B%22modulePrefix%22%3A%22portia-web%22%2C%22environment%22%3A%22production%22%2C%22baseURL%22%3A%22/%22%2C%22EmberENV%22%3A%7B%22FEATURES%22%3A%7B%7D%7D%2C%22APP%22%3A%7B%7D%2C%22contentSecurityPolicyHeader%22%3A%22Content-Security-Policy-Report-Only%22%2C%22contentSecurityPolicy%22%3A%7B%22default-src%22%3A%22%27none%27%22%2C%22script-src%22%3A%22%27self%27%22%2C%22font-src%22%3A%22%27self%27%22%2C%22connect-src%22%3A%22%27self%27%22%2C%22img-src%22%3A%22%27self%27%22%2C%22style-src%22%3A%22%27self%27%22%2C%22media-src%22%3A%22%27self%27%22%7D%2C%22exportApplicationGlobal%22%3Afalse%7D" />

    <link rel="stylesheet" href="assets/vendor-1945effbb42311955932a51cd407da00.css">
    <link rel="stylesheet" href="assets/portia-web-a40691bdbeb5e902e412d70854d494c5.css">

    
  </head>
  <body>
    

    <script src="assets/vendor-3ef7ffe2e10d3ba340f8bde63bae19d6.js"></script>
<<<<<<< HEAD
    <script src="assets/portia-web-2c982523f455448cbd90ff444db0da30.js"></script>
=======
    <script src="assets/portia-web-2d8f47582c607b2eb425c27181aa89ee.js"></script>
>>>>>>> 30579dcc

    
  </body>
</html><|MERGE_RESOLUTION|>--- conflicted
+++ resolved
@@ -19,11 +19,7 @@
     
 
     <script src="assets/vendor-3ef7ffe2e10d3ba340f8bde63bae19d6.js"></script>
-<<<<<<< HEAD
-    <script src="assets/portia-web-2c982523f455448cbd90ff444db0da30.js"></script>
-=======
     <script src="assets/portia-web-2d8f47582c607b2eb425c27181aa89ee.js"></script>
->>>>>>> 30579dcc
 
     
   </body>
