--- conflicted
+++ resolved
@@ -1,15 +1,11 @@
 import Ember from 'ember';
 import startApp from 'portia-web/tests/helpers/start-app';
-<<<<<<< HEAD
 import WebDocument from 'portia-web/components/web-document-js/component';
 import FerryWebsocket from 'portia-web/utils/ferry-websocket';
-=======
-import WebDocument from 'portia-web/components/web-document';
 import { Canvas } from 'portia-web/utils/canvas';
 import { lastRequest } from '../helpers/fixtures';
 
 import NotificationManager from 'portia-web/utils/notification-manager';
->>>>>>> 1d312c2d
 
 export default function portiaTest(name, fn) {
     test(name, function(assert) {
@@ -35,13 +31,10 @@
             var doc = app.registry.resolve('document:obj');
             WebDocument.create({
                 document: doc,
-<<<<<<< HEAD
-                ws: FerryWebsocket.create({})
-=======
+                ws: FerryWebsocket.create({}),
                 canvas: Canvas.create({
                     canvasId: canvas.attr('id')
                 })
->>>>>>> 1d312c2d
             });
             fn.call(that, app, assert);
             andThen(function() {
